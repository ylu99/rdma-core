--- conflicted
+++ resolved
@@ -19,10 +19,6 @@
 [Service]
 Type=notify
 Restart=always
-<<<<<<< HEAD
 ExecStart=@CMAKE_INSTALL_FULL_SBINDIR@/rdma-ndd --systemd
-=======
-ExecStart=@CMAKE_INSTALL_FULL_SBINDIR@/rdma-ndd -f
 
-# rdma-ndd is automatically wanted by udev when an RDMA device with a node description is present
->>>>>>> f8f41da2
+# rdma-ndd is automatically wanted by udev when an RDMA device with a node description is present